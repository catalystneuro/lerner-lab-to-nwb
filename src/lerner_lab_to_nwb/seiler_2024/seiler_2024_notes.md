# Notes concerning the seiler_2024 conversion split by interface

# Gdrive Data Changes (Need to be redone every time I download the data)
- For consistency across groups, I renamed Opto Experiments/DMS Inhibitory/Group 1/Halo --> NpHr
- PS/332.393 was missing the 07/28/2020 session but Lerner Lab provided a backup --> I copy/pasted the backup from the provided .txt file into the medpc file at the end

 ## Behavior
 For all medpc files,
 - MSN refers to the name of the code file used to produce this session

### FP Behavior
 In FP Experiments/Behavior,
- G represents portEntryTs (Port Entry Times)
- E represents DurationOfPE (Duration of Port Entry)
- A represents LeftNoseTs (Left Nose Poke Times)
- C represents RightNoseTs (Right Nose Poke Times)
- D represents RightRewardTs (Reward Delivered after Active Nose Poke)
- B represents LeftRewardTs (Interleaved per animal -- probably)
- H represents Footshock times

In FP Experiments/Behavior/PS,
- some of the animals have csvs, but are missing the raw MEDPC Files (ex. 75.214)
- In MEDPC_RawFilesbyDate, many of the sessions are missing Subject info (ex. 10/08/18 16:37:19)
- Some of the sessions missing Subject info are .csv sessions (ex. 75.214 11/09/18)
- For the animals missing raw med PC files, the plan is:
    - Iterate through all of the MEDPC_RawFilesbyDate, grabbing all of the session start times, dates, subject IDs, and MSNs
    - For subject IDs that match convert those sessions
    - Will need to refactor the read_medpc_file function to be able to _optionally_ handle different subject IDs in the same session
    - Sessions with missing subject info will just have to be skipped -- but will need to iterate through .csv sessions and match them to their corresponding medpc session

In FP Experiments/Behavior/PR/028.392,
- some of the sessions (ex. 7/09/20) have ALL NaN values for Duration of Port Entry

In FP Experiments/Behavior/DPR/272.396,
- some of the days (ex. 7/06/20) have two sessions per day

In FP Experiments/Behavior/DPR/334.394,
- some of the sessions (ex. 6/17/20) have both left and right rewards (MSN: FOOD_FR1 HT TTL (Both))

In FP Experiments/Behavior/PR/141.308,
- medpc file is filled with whitespace characters like \t

In FP Experiments/Behavior/MEDPCRawFilesbyDate/2018-11-09,
- All the sessions have the same start_date and start_time and no subject info --> need to make medpc reader support
more generic filter conditions (ex. box number)

In FP Experiments/Behavior/PS/140.306,
- one of the sessions (ex. 09/06/19) has a bunch of garbage to the right of the 'A' variable
- Solution: Handled by reader

### Active Questions
- In FP Experiments/Behavior/RR20/95.259/95.259, some of the sessions (ex. 04/09/19) have non-ascending reward port intervals
ex. reward port entry = 985.750, reward port exit = 985.850 (duration = 0.1), next reward port entry = 985.800 (before previous exit)
how is this possible?

### Resolved Questions
In FP Experiments/Behavior/PS/139.298,
- one of the sessions (ex. 09/20/19) is actually from subject 144.306
- 144.306 is a ghost -- it doesn't show up in any of the behavior folders and not in the mosue demographics google sheet
- Answer: Yes it looks like I must have accidentally saved those in the wrong file. You should trust that the subject number is correct and disregard the sessions in question.
- Solution: Trust subject field of medpc file in these cases.

What experimental stage (FR1, footshock probe, omission probe, etc.) does "Probe Test Habit Training TTL" correspond to?
- Answer: Probe tests always occur immediately following a Footshock degradation program. They were not used in the paper however.
- Solution: training stage = ProbeTest

Many MSNs (ex. 'FOOD_FR1 TTL Left', 'FOOD_FR1 TTL Right', and 'FOOD_RI 30 LEFT') list both E and U as corresponding to duration of port entry.
- Answer: As far as I can tell, U should just be ignored. It looks like a carry over from older versions of this code and nothing is actually being stored in U.
- Solution: Ignore U


## Fiber Photometry
- 6 data streams:
    - Dv1A = array of photometry response dms 465nm
    - Dv2A = array of photometry response dms 405nm
    - Dv3B = array of photometry response dls 465nm
    - Dv4B = array of photometry response dls 405nm
    - Fi1d = 4xN array of demodulated commanded voltages: dms 465nm, dms 405nm, dls 465nm, dls 405nm
    - Fi1r = 2xN array of modulated commanded voltages: dms and dls
- Folders are named 'Photo_<subject_id>-YYMMDD-HHMMSS' --> match with same day behavior session
- some folders have subject_id with multiple session folders for each subject
- For DPR/334.394/07/02/20, no right nosepokes were made --> photometry object doesn't have a RNPS object
    - Solution: only extract ttls if the corresponding behavior array is non-empty

### Resolved Questions
- Delayed Punishment Resistant/Early/Photo_64_205-181017-094913 is duplicated at Delayed Punishment Resistant/Late/64.205/Photo_64_205-181017-094913
    - Same for Photo_81_236-190117-102128, Photo_87_239-190228-111317, Photo_88_239-190219-140027
    - --> skipping the second one
- Punishment Resistant/Early RI60/Photo_80_236-190121-093425 is duplicated at Punishment Resistant/Late RI60/80.236/Photo_80_236-190121-093425
    - --> skipping second one
- Punishment Sensitive/Early RI60/Photo_75_214-181029-124815 is duplicated at Punishment Sensitive/Late RI60/Photo_75_214-181029-124815
    - same for Photo_93_246-190222-130128
    - --> skipping second one
- The TTL for 'unrewarded right nose pokes' (RNnR), corresponds to the nose pokes variable in medpc, which supposedly
records *all* nosepokes. Which is correct?
    - Answer: Separately from that collection, MED is sending TTLs for either rewarded or unrewarded nosepokes to the TDT rig. This is happening based on the IF statement in S.S.4 of the MSN code.    These are not "stored" in an array in the MED output themselves but are in the TDT output. Does that make sense? It's a little confusing so I'm happy to explain it on a Zoom call.
        The right nosepokes (variable R) are being recorded in MEDPC, regardless of whether they are rewarded or unrewarded in DIM C. This is happening in the S.S.7 (Timestamp Collection) portion of the MSN code. DIM D contains all of the timestamps for when a right reward was delivered (which happens when they make a rewarded nosepoke so it makes sense that these are the same as the times of right rewarded nosepokes).
    - Solution: Treat 'RNnR' as right nosepoke times (Dim C) since it matches the shape. Treat 'RNRW' as right reward times (Dim D) since it matches the shape.
- PS/271.396_07/07/20 has two behavioral sessions but only 1 fp session folder
    - Answer: For 271.396 on 07/07/20, I initially ran the animal on RI60_RIGHT for 15ish minutes before realizing it was a mistake and switching it to RI60 LEFT, hence the 2 MED entries.
    - Solution: Ignore 15min RI60_Right and keep RI60_Left
- PS/332.393_07/28/20 has 2 fp sessions but no matching behavior session
    - Solution: added missing session to behavioral file and stitched them together
- The RR20 folder only has .mat files rather than tdt synapse output folders -- pls provide?
    - Solution: Lerner Lab provided RR20.
- Several sessions don't have fi1d -- see printout
    - Solution: Added option for fi1r-only in photometry interface
- Delayed Punishment Resistant/Late/Photo_334_394-200721-131257 throws an error from tdt.read_block, but loads fine if t2 <= 824
    - Solution: just load with t2<=824
    - This session also is missing RNPS TTL but has 3 nose poke times in the medpc file --> ask lab
- Punishment Sensitive/Late RI60/Photo_139_298-190912-095034 throws an error from tdt.read_block, but loads fine if t2 <= 2267
    - Solution: just load with t2<=2267
    - This session is also Fi1r-only
- Punishment Sensitive/Early RI60/Photo_140_306-190809-121107 has msn FOOD_RI 60 LEFT TTL, but epocs
PrtN, RNnR, PrtR, LNPS, RNRW -- why is this mismatched with the expected epocs?
    - Answer: Per my notes, this animal was accidentally run on the wrong TDT program.
    - Solution: Manually correct this session (essentially everything that says right is actually left, and vice versa).
    - This sesison is also Fi1r-only
- Some of the animals/days have 2 photometry sessions but only 1 behavior session
(ex. Punishment Sensitive/Late RI60/Photo_139_298-190912-095034 and Photo_139_298-190912-103544) is the photometry
for that 1 session split across the two folders?
    - Answer: Yes, occasionally the computer freezes or something and I need to restart the TDT recording while the MED program is unaffected. For my analysis I basically just stitched them together.
    - Solution: Added stitching functionality for optional second_folder_path
- For DPR/334.394/07/21/20, 3 right nosepokes were made BUT photometry object still doesn't have a RNPS object
    - Skip this session bc it is corrupted
- RR20/99.257 on 04/16/19 has a photometry session but no matching behavior session on that day -- pls provide?
    - Skip this session bc Lerner Lab can't find it

### Active Questions
- Some fiber photometry sessions (ex. FP_RR20_96.259_2019-04-17T16-03-52) have msns that I was told to skip (ex. RR20_Right_AHJS)
  Should I still skip these, or just treat them like RR20Right?
- In one of those sessions, FP Experiments/Photometry/RR20/late/Photo_96_259-190506-105642, doesn't have any RNnR TTLs,
  even though it has plenty of right nose pokes in the behavioral file. Can you look into this?

## Optogenetics
### Notes
- Opto Behavior files are disorganized esp. DLS Excitatory with a mix of folders, medpc files, and csv files
- File structure also contains important metadata for optogenetic interface ex. ChR2 vs EYFP
- Optogenetic pulses are either paired directly with reward times or optogenetic_stimulus_times variable in medpc file
    for "scrambled" trials.
- timing info can be found in paper (460nm, 1 s, 20 Hz, 15 mW for excitatory and 625nm, 1 s, 15 mW for inhibitory)
- Some of the opto csv sessions have start times (ex. DLS Excitatory/ChR2/290.407/290.407_09-23-20.csv) -- added optional parsing
- Some of the sessions (ex. DLS-Excitatory/079.402/06/27/20) don't have any reward/stim times
- Some of the medpc files organized by date are redundant but others are not ex. 309.399
- A few of those animals died and were not included in the paper (416.405 and 289.408) --> skip DLS Excitatory .csvs

### Resolved Questions
- need to ask for more specific info about the device (data sheet)
    - Answer: This is the LED source https://www.prizmatix.com/Optogenetics/Optogenetics-LED-Dual.aspx and this is the pulser (its the PulserPlus option) https://www.prizmatix.com/optogenetics/Prizmatix-in-vivo-Optogenetics-Toolbox.htm#pls
- Need pulse width for excitatory optogenetics
    - Answer: The pulse width is 5ms
- DMS-Inhibitory Group 2 is missing
    - Solution: Lerner Lab provided this.
- DLS-Excitatory has a bunch of files (medpc and csv) organized by date not belonging to any optogenetic treatment group folder
    (ChR2, EYFP, Scrambled).  Which treatment did these sessions receive?
    - Solution: Metadata excel file has treatment info --> metadata["NWBFile"]["stimulus_notes"]
- RI 60 LEFT_STIM, RI 30 LEFT_STIM, and RK_C_FR1_BOTH_1hr msns show up in opto data but don't have associated files -- assumed to be the same as their right counterparts?
<<<<<<< HEAD
=======

## Western Blot
### Notes
- Excel file has subject_ids for Female DLS Actin, Female DLS DAT, Female DMS Actin, Female DMS DAT and their
    and their corresponding data (area, mean, min, max, white-sample, corrected sample-blank) BUT no male data.
- Tif files have western blot images for male and female all conditions BUT only 1 subject/condition (Fig S3A has ~7animals/condition)
- Tif files are combined WT on the left DAT on the right --> will need to split.
- How to deal with this data? Western Blot extension? Skip? Just include the images?

## Metadata
### Notes
- Some medpc filenames/sessions have incomplete or missing subject names (ex. 75 instead of 75.214) -- need to do some matching operation
- Punishment Group has a typo for PR ('Punishment Resitant' instead of 'Punishment Resistant') -- I'll fix on my end

### Questions
- Some of the subject_ids are not present in the metadata excel file -- pls provide
- Some animals are missing the "Hemisphere with DMS" field -- pls provide
- Some of the mouse ids have typos (leading and trailing zeros) as well as some that appear incorrect (RR20 section)
    So, I made the following corrections to metadata excel sheet:
    Mouse ID corrections:
        79.402 --> 079.402
        344.4 --> 344.400
        432.42 --> 432.420
        48.392 --> 048.392
        98.259 --> 98.257
        101.259 --> 101.260
        97.259 --> 97.257
        99.259 --> 99.257
        100.259 --> 100.258
        359.43 --> 359.430
        28.392 --> 028.392
        227.43 --> 227.430
        262.478 --> 262.259
        354.43 --> 354.430
        430.42 --> 430.420
        342.483 --> 342.400
    After these corrections the following mouse_ids are still missing from the excel sheet:
    subjects_to_skip = {
        "289.407",
        "244.464",
        "264.477",
        "102.260",
        "262.478",
        "289.408",
        "264.475",
        "129.425",
        "250.427",
        "95.259",
        "309.399",
        "433.421",
        "416.405",
        "364.426",
    }

### Active Questions
>>>>>>> ae83b75b
- DMS-Excitatory has some csv files w/ only session-aggregated info (total right rewards but not right reward times) ex. ChR2/121_280.CSV -- do you have individual session info for these animals?
    - Lerner Lab does not have this data --> skip these sessions
- Some csv files do not have any subject info (ex. DLS Excitatory/_08-28-20.csv) -- pls provide or we will need to skip these sessions
    - Lerner Lab does not have this metadata --> skip these sessions
- Some of the sessions in the DLS Excitatory medpc files organized by date don't have subject info -- pls provide or we will need to skip these sessions
    Full List:
        start_date ='08/28/20' start_time ='14:02:02'
        start_date ='08/28/20' start_time ='15:19:38'
        start_date ='08/28/20' start_time ='15:53:16'
        start_date ='08/28/20' start_time ='16:02:33'
        start_date ='08/28/20' start_time ='16:33:16'
        start_date ='08/28/20' start_time ='16:38:51'
        start_date ='09/03/20' start_time ='12:39:34'
        start_date ='09/03/20' start_time ='12:39:34'
        start_date ='09/03/20' start_time ='12:39:34'
        start_date ='09/03/20' start_time ='12:39:34'
        start_date ='08/31/20' start_time ='13:02:03'
        start_date ='08/31/20' start_time ='13:02:03'
        start_date ='08/31/20' start_time ='13:02:03'
        start_date ='08/31/20' start_time ='13:02:03'
        start_date ='08/31/20' start_time ='14:53:03'
        start_date ='08/31/20' start_time ='14:53:03'
        start_date ='08/31/20' start_time ='14:53:03'
        start_date ='08/31/20' start_time ='15:34:14'
        start_date ='09/22/20' start_time ='12:43:27'
        start_date ='09/22/20' start_time ='12:43:27'
        start_date ='09/22/20' start_time ='12:43:27'
    - Lerner Lab does not have this metadata --> skip these sessions

### Active Questions
None

## Metadata
### Notes
- Some medpc filenames/sessions have incomplete or missing subject names (ex. 75 instead of 75.214) -- need to do some matching operation
- Punishment Group has a typo for PR ('Punishment Resitant' instead of 'Punishment Resistant') -- I'll fix on my end

### Resolved Questions
- Some animals are missing the "Hemisphere with DMS" field -- pls provide
    - Solution: Added missing MSNs; skipped RK_C_FR1_BOTH_1hr

### Active Questions
- Some of the subject_ids are not present in the metadata excel file -- pls provide<|MERGE_RESOLUTION|>--- conflicted
+++ resolved
@@ -155,8 +155,36 @@
     (ChR2, EYFP, Scrambled).  Which treatment did these sessions receive?
     - Solution: Metadata excel file has treatment info --> metadata["NWBFile"]["stimulus_notes"]
 - RI 60 LEFT_STIM, RI 30 LEFT_STIM, and RK_C_FR1_BOTH_1hr msns show up in opto data but don't have associated files -- assumed to be the same as their right counterparts?
-<<<<<<< HEAD
-=======
+
+### Active Questions
+- DMS-Excitatory has some csv files w/ only session-aggregated info (total right rewards but not right reward times) ex. ChR2/121_280.CSV -- do you have individual session info for these animals?
+    - Lerner Lab does not have this data --> skip these sessions
+- Some csv files do not have any subject info (ex. DLS Excitatory/_08-28-20.csv) -- pls provide or we will need to skip these sessions
+    - Lerner Lab does not have this metadata --> skip these sessions
+- Some of the sessions in the DLS Excitatory medpc files organized by date don't have subject info -- pls provide or we will need to skip these sessions
+    Full List:
+        start_date ='08/28/20' start_time ='14:02:02'
+        start_date ='08/28/20' start_time ='15:19:38'
+        start_date ='08/28/20' start_time ='15:53:16'
+        start_date ='08/28/20' start_time ='16:02:33'
+        start_date ='08/28/20' start_time ='16:33:16'
+        start_date ='08/28/20' start_time ='16:38:51'
+        start_date ='09/03/20' start_time ='12:39:34'
+        start_date ='09/03/20' start_time ='12:39:34'
+        start_date ='09/03/20' start_time ='12:39:34'
+        start_date ='09/03/20' start_time ='12:39:34'
+        start_date ='08/31/20' start_time ='13:02:03'
+        start_date ='08/31/20' start_time ='13:02:03'
+        start_date ='08/31/20' start_time ='13:02:03'
+        start_date ='08/31/20' start_time ='13:02:03'
+        start_date ='08/31/20' start_time ='14:53:03'
+        start_date ='08/31/20' start_time ='14:53:03'
+        start_date ='08/31/20' start_time ='14:53:03'
+        start_date ='08/31/20' start_time ='15:34:14'
+        start_date ='09/22/20' start_time ='12:43:27'
+        start_date ='09/22/20' start_time ='12:43:27'
+        start_date ='09/22/20' start_time ='12:43:27'
+    - Lerner Lab does not have this metadata --> skip these sessions
 
 ## Western Blot
 ### Notes
@@ -212,37 +240,6 @@
     }
 
 ### Active Questions
->>>>>>> ae83b75b
-- DMS-Excitatory has some csv files w/ only session-aggregated info (total right rewards but not right reward times) ex. ChR2/121_280.CSV -- do you have individual session info for these animals?
-    - Lerner Lab does not have this data --> skip these sessions
-- Some csv files do not have any subject info (ex. DLS Excitatory/_08-28-20.csv) -- pls provide or we will need to skip these sessions
-    - Lerner Lab does not have this metadata --> skip these sessions
-- Some of the sessions in the DLS Excitatory medpc files organized by date don't have subject info -- pls provide or we will need to skip these sessions
-    Full List:
-        start_date ='08/28/20' start_time ='14:02:02'
-        start_date ='08/28/20' start_time ='15:19:38'
-        start_date ='08/28/20' start_time ='15:53:16'
-        start_date ='08/28/20' start_time ='16:02:33'
-        start_date ='08/28/20' start_time ='16:33:16'
-        start_date ='08/28/20' start_time ='16:38:51'
-        start_date ='09/03/20' start_time ='12:39:34'
-        start_date ='09/03/20' start_time ='12:39:34'
-        start_date ='09/03/20' start_time ='12:39:34'
-        start_date ='09/03/20' start_time ='12:39:34'
-        start_date ='08/31/20' start_time ='13:02:03'
-        start_date ='08/31/20' start_time ='13:02:03'
-        start_date ='08/31/20' start_time ='13:02:03'
-        start_date ='08/31/20' start_time ='13:02:03'
-        start_date ='08/31/20' start_time ='14:53:03'
-        start_date ='08/31/20' start_time ='14:53:03'
-        start_date ='08/31/20' start_time ='14:53:03'
-        start_date ='08/31/20' start_time ='15:34:14'
-        start_date ='09/22/20' start_time ='12:43:27'
-        start_date ='09/22/20' start_time ='12:43:27'
-        start_date ='09/22/20' start_time ='12:43:27'
-    - Lerner Lab does not have this metadata --> skip these sessions
-
-### Active Questions
 None
 
 ## Metadata
