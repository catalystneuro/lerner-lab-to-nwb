"""Primary script to run to convert example sessions using the NWBConverter."""
from pathlib import Path
from typing import Union, Literal, Optional
import shutil
from neuroconv.utils import load_dict_from_file, dict_deep_update
from datetime import datetime
from pytz import timezone

from lerner_lab_to_nwb.seiler_2024 import Seiler2024NWBConverter


def session_to_nwb(
    *,
    data_dir_path: Union[str, Path],
    output_dir_path: Union[str, Path],
    behavior_file_path: Union[str, Path],
    start_datetime: datetime,
    subject_id: str,
    session_conditions: dict,
    start_variable: str,
    experiment_type: Literal["FP", "Opto"],
    experimental_group: Literal["DPR", "PR", "PS", "RR20", "DMS-Inhibitory", "DMS-Excitatory", "DLS-Excitatory"],
    optogenetic_treatment: Optional[
        Literal["ChR2", "EYFP", "ChR2Scrambled", "NpHR", "NpHRScrambled", "Unknown"]
    ] = None,
    fiber_photometry_folder_path: Optional[Union[str, Path]] = None,
    second_fiber_photometry_folder_path: Optional[Union[str, Path]] = None,
    fiber_photometry_t2: Optional[float] = None,
    has_demodulated_commanded_voltages: bool = True,
    flip_ttls_lr: bool = False,
    stub_test: bool = False,
    verbose: bool = True,
):
    """Convert a session to NWB.

    Parameters
    ----------
    data_dir_path : Union[str, Path]
        Path to the directory containing the raw data.
    output_dir_path : Union[str, Path]
        Path to the directory to save the NWB file.
    behavior_file_path : Union[str, Path]
        Path to the MedPC file. Or path to the csv file if the behavior data is in a csv file.
    start_datetime : datetime
        The start datetime of the session.
    subject_id : str
        The subject ID.
    session_conditions : dict
        The conditions that define the session. The keys are the names of the single-line variables (ex. 'Start Date')
        and the values are the values of those variables for the desired session (ex. '11/09/18').
    start_variable : str
        The name of the variable that starts the session (ex. 'Start Date').
    experiment_type : Literal["FP", "Opto"]
        The type of experiment.
    experimental_group : Literal["DPR", "PR", "PS", "RR20", "DMS-Inhibitory", "DMS-Excitatory", "DLS-Excitatory"]
        The experimental group.
    optogenetic_treatment : Optional[Literal["ChR2", "EYFP", "ChR2Scrambled", "NpHR", "NpHRScrambled", "Unknown"]], optional
        The optogenetic treatment, by default None for FP sessions.
    fiber_photometry_folder_path : Optional[Union[str, Path]], optional
        Path to the folder containing the fiber photometry data, by default None
    second_fiber_photometry_folder_path : Optional[Union[str, Path]], optional
        Path to the folder containing the second fiber photometry data if the data is split between 2 folders, by default None
    fiber_photometry_t2 : Optional[float], optional
        The ending time for the fiber photometry reader, by default None. If None, all of the data is read.
    flip_ttls_lr : bool, optional
        Whether to flip the left and right TTLs relative to the msn name, by default False
    has_demodulated_commanded_voltages : bool, optional
        Whether the fiber photometry data has demodulated commanded voltages, by default True
    stub_test : bool, optional
        Whether to run a stub test, by default False
    verbose : bool, optional
        Whether to print verbose output, by default True
    """

    data_dir_path = Path(data_dir_path)
    output_dir_path = Path(output_dir_path)
    if stub_test:
        output_dir_path = output_dir_path / "nwb_stub"
    output_dir_path.mkdir(parents=True, exist_ok=True)

    if experiment_type not in ["FP", "Opto"]:
        raise ValueError(f"Invalid experiment type: {experiment_type}")

    source_data = {}
    conversion_options = {}

    # Add Behavior
    source_data.update(
        dict(
            Behavior={
                "file_path": str(behavior_file_path),
                "session_conditions": session_conditions,
                "start_variable": start_variable,
                "verbose": verbose,
            }
        )
    )
    conversion_options.update(dict(Behavior={}))

    # Add Fiber Photometry
    if fiber_photometry_folder_path is not None:
        source_data.update(
            dict(
                FiberPhotometry={
                    "folder_path": str(fiber_photometry_folder_path),
                    "verbose": verbose,
                }
            )
        )
        photometry_options = dict(
            flip_ttls_lr=flip_ttls_lr,
            has_demodulated_commanded_voltages=has_demodulated_commanded_voltages,
        )
        if fiber_photometry_t2:
            photometry_options["t2"] = fiber_photometry_t2
        if second_fiber_photometry_folder_path:
            photometry_options["second_folder_path"] = str(second_fiber_photometry_folder_path)
        conversion_options.update(dict(FiberPhotometry=photometry_options))

    # Add Optogenetics
    if experiment_type == "Opto":
        source_data.update(
            dict(
                Optogenetic={
                    "file_path": str(behavior_file_path),
                    "session_conditions": session_conditions,
                    "start_variable": start_variable,
                    "experimental_group": experimental_group,
                    "optogenetic_treatment": optogenetic_treatment,
                    "verbose": verbose,
                }
            )
        )
        conversion_options.update(dict(Optogenetic={}))

    # Add Excel-based Metadata
    metadata_path = data_dir_path / "MouseDemographics.xlsx"
    source_data.update(
        dict(
            Metadata={
                "file_path": str(metadata_path),
                "subject_id": subject_id,
                "verbose": verbose,
            }
        )
    )
    conversion_options.update(dict(Metadata={}))

    converter = Seiler2024NWBConverter(source_data=source_data, verbose=verbose)
    metadata = converter.get_metadata()

    # Update default metadata with the editable in the corresponding yaml file
    editable_metadata_path = Path(__file__).parent / "seiler_2024_metadata.yaml"
    editable_metadata = load_dict_from_file(editable_metadata_path)
    metadata = dict_deep_update(metadata, editable_metadata)

    session_start_time = metadata["NWBFile"]["session_start_time"]
    if optogenetic_treatment is None:
        session_id = f"{experiment_type}_{experimental_group}_{session_start_time.isoformat().replace(':', '-')}"
    else:
        session_id = f"{experiment_type}-{experimental_group}-{optogenetic_treatment}-{session_start_time.isoformat().replace(':', '-')}"
    metadata["NWBFile"]["session_id"] = session_id
    cst = timezone("US/Central")
    metadata["NWBFile"]["session_start_time"] = metadata["NWBFile"]["session_start_time"].replace(tzinfo=cst)
    nwbfile_path = output_dir_path / f"sub-{subject_id}_ses-{session_id}.nwb"

    # Run conversion
    converter.run_conversion(metadata=metadata, nwbfile_path=nwbfile_path, conversion_options=conversion_options)


if __name__ == "__main__":
    # Parameters for conversion
    data_dir_path = Path("/Volumes/T7/CatalystNeuro/NWB/Lerner/raw_data")
    output_dir_path = Path("/Volumes/T7/CatalystNeuro/NWB/Lerner/conversion_nwb")
    stub_test = False

    if output_dir_path.exists():
        shutil.rmtree(
            output_dir_path, ignore_errors=True
        )  # ignore errors due to MacOS race condition (https://github.com/python/cpython/issues/81441)

    # No-shock example session
    experiment_type = "FP"
    experimental_group = "RR20"
    subject_id = "95.259"
    start_datetime = datetime(2019, 4, 9, 10, 34, 30)
    behavior_file_path = (
        data_dir_path
        / f"{experiment_type} Experiments"
        / "Behavior"
        / f"{experimental_group}"
        / f"{subject_id}"
        / f"{subject_id}"
    )
    session_conditions = {
        "Start Date": start_datetime.strftime("%m/%d/%y"),
        "Start Time": start_datetime.strftime("%H:%M:%S"),
    }
    start_variable = "Start Date"
    session_to_nwb(
        data_dir_path=data_dir_path,
        output_dir_path=output_dir_path,
        behavior_file_path=behavior_file_path,
        subject_id=subject_id,
        session_conditions=session_conditions,
        start_variable=start_variable,
        start_datetime=start_datetime,
        experiment_type=experiment_type,
        experimental_group=experimental_group,
        stub_test=stub_test,
    )
<<<<<<< HEAD

    # Shock session
    experiment_type = "FP"
    experimental_group = "RR20"
    subject_id = "95.259"
    start_datetime = datetime(2019, 4, 18, 10, 41, 42)
    session_conditions = {
        "Start Date": start_datetime.strftime("%m/%d/%y"),
        "Start Time": start_datetime.strftime("%H:%M:%S"),
    }
    start_variable = "Start Date"
    behavior_file_path = (
        data_dir_path
        / f"{experiment_type} Experiments"
        / "Behavior"
        / f"{experimental_group}"
        / f"{subject_id}"
        / f"{subject_id}"
    )
    session_to_nwb(
        data_dir_path=data_dir_path,
        output_dir_path=output_dir_path,
        behavior_file_path=behavior_file_path,
        subject_id=subject_id,
        session_conditions=session_conditions,
        start_variable=start_variable,
        start_datetime=start_datetime,
        experiment_type=experiment_type,
        experimental_group=experimental_group,
        stub_test=stub_test,
    )

    # session with lots of trailing whitespace
    experiment_type = "FP"
    experimental_group = "PR"
    subject_id = "141.308"
    start_datetime = datetime(2019, 8, 1, 14, 1, 17)
    session_conditions = {
        "Start Date": start_datetime.strftime("%m/%d/%y"),
        "Start Time": start_datetime.strftime("%H:%M:%S"),
    }
    start_variable = "Start Date"
    behavior_file_path = (
        data_dir_path
        / f"{experiment_type} Experiments"
        / "Behavior"
        / f"{experimental_group}"
        / f"{subject_id}"
        / f"{subject_id}"
    )
    session_to_nwb(
        data_dir_path=data_dir_path,
        output_dir_path=output_dir_path,
        behavior_file_path=behavior_file_path,
        subject_id=subject_id,
        session_conditions=session_conditions,
        start_variable=start_variable,
        start_datetime=start_datetime,
        experiment_type=experiment_type,
        experimental_group=experimental_group,
        stub_test=stub_test,
    )

    # session with missing medpc file
    experiment_type = "FP"
    experimental_group = "PS"
    subject_id = "75.214"
    start_datetime = datetime(2018, 10, 29, 12, 41, 44)
    session_conditions = {
        "Start Date": start_datetime.strftime("%m/%d/%y"),
        "Start Time": start_datetime.strftime("%H:%M:%S"),
        "Subject": subject_id,
    }
    start_variable = "Start Date"
    behavior_file_path = (
        data_dir_path
        / f"{experiment_type} Experiments"
        / "Behavior"
        / "MEDPC_RawFilesbyDate"
        / f"{start_datetime.date().isoformat()}"
    )
    session_to_nwb(
        data_dir_path=data_dir_path,
        output_dir_path=output_dir_path,
        behavior_file_path=behavior_file_path,
        subject_id=subject_id,
        session_conditions=session_conditions,
        start_variable=start_variable,
        start_datetime=start_datetime,
        experiment_type=experiment_type,
        experimental_group=experimental_group,
        stub_test=stub_test,
    )

    # session with missing medpc file and missing subject info, but has csv file
    experiment_type = "FP"
    experimental_group = "PS"
    subject_id = "75.214"
    start_datetime = datetime(2018, 11, 9, 11, 46, 33)
    box = "1"
    session_conditions = {
        "Start Date": start_datetime.strftime("%m/%d/%y"),
        "Start Time": start_datetime.strftime("%H:%M:%S"),
        "Box": box,
    }
    start_variable = "Start Date"
    behavior_file_path = (
        data_dir_path
        / f"{experiment_type} Experiments"
        / "Behavior"
        / "MEDPC_RawFilesbyDate"
        / f"{start_datetime.date().isoformat()}"
    )
    session_to_nwb(
        data_dir_path=data_dir_path,
        output_dir_path=output_dir_path,
        behavior_file_path=behavior_file_path,
        subject_id=subject_id,
        session_conditions=session_conditions,
        start_variable=start_variable,
        start_datetime=start_datetime,
        experiment_type=experiment_type,
        experimental_group=experimental_group,
        stub_test=stub_test,
    )

    # Behavior session from csv file
    experiment_type = "FP"
    experimental_group = "DPR"
    subject_id = "87.239"
    start_datetime = datetime(2019, 3, 19, 0, 0, 0)
    session_conditions = {}
    start_variable = ""
=======

    # Shock session
    experiment_type = "FP"
    experimental_group = "RR20"
    subject_id = "95.259"
    start_datetime = datetime(2019, 4, 18, 10, 41, 42)
    session_conditions = {
        "Start Date": start_datetime.strftime("%m/%d/%y"),
        "Start Time": start_datetime.strftime("%H:%M:%S"),
    }
    start_variable = "Start Date"
>>>>>>> 28de662f
    behavior_file_path = (
        data_dir_path
        / f"{experiment_type} Experiments"
        / "Behavior"
        / f"{experimental_group}"
        / f"{subject_id}"
<<<<<<< HEAD
        / f"{subject_id}_{start_datetime.strftime('%m-%d-%y')}.csv"
=======
        / f"{subject_id}"
>>>>>>> 28de662f
    )
    session_to_nwb(
        data_dir_path=data_dir_path,
        output_dir_path=output_dir_path,
        behavior_file_path=behavior_file_path,
        subject_id=subject_id,
        session_conditions=session_conditions,
        start_variable=start_variable,
        start_datetime=start_datetime,
        experiment_type=experiment_type,
        experimental_group=experimental_group,
        stub_test=stub_test,
    )

<<<<<<< HEAD
    # Fiber Photometry session
    experiment_type = "FP"
    experimental_group = "PR"
    subject_id = "028.392"
    start_datetime = datetime(2020, 7, 9, 13, 1, 26)
=======
    # session with lots of trailing whitespace
    experiment_type = "FP"
    experimental_group = "PR"
    subject_id = "141.308"
    start_datetime = datetime(2019, 8, 1, 14, 1, 17)
>>>>>>> 28de662f
    session_conditions = {
        "Start Date": start_datetime.strftime("%m/%d/%y"),
        "Start Time": start_datetime.strftime("%H:%M:%S"),
    }
    start_variable = "Start Date"
    behavior_file_path = (
        data_dir_path
        / f"{experiment_type} Experiments"
        / "Behavior"
        / f"{experimental_group}"
        / f"{subject_id}"
        / f"{subject_id}"
    )
<<<<<<< HEAD
    fiber_photometry_folder_path = (
        data_dir_path
        / f"{experiment_type} Experiments"
        / "Photometry"
        / f"Punishment Resistant"
        / f"Early RI60"
        / f"Photo_{subject_id.split('.')[0]}_{subject_id.split('.')[1]}-200709-130922"
    )
=======
>>>>>>> 28de662f
    session_to_nwb(
        data_dir_path=data_dir_path,
        output_dir_path=output_dir_path,
        behavior_file_path=behavior_file_path,
<<<<<<< HEAD
        fiber_photometry_folder_path=fiber_photometry_folder_path,
=======
>>>>>>> 28de662f
        subject_id=subject_id,
        session_conditions=session_conditions,
        start_variable=start_variable,
        start_datetime=start_datetime,
        experiment_type=experiment_type,
        experimental_group=experimental_group,
        stub_test=stub_test,
    )

<<<<<<< HEAD
    # Fiber Photometry session without unrewarded port entries
    experiment_type = "FP"
    experimental_group = "PS"
    subject_id = "249.391"
    start_datetime = datetime(2020, 7, 21, 11, 42, 49)
    session_conditions = {
        "Start Date": start_datetime.strftime("%m/%d/%y"),
        "Start Time": start_datetime.strftime("%H:%M:%S"),
=======
    # session with missing medpc file
    experiment_type = "FP"
    experimental_group = "PS"
    subject_id = "75.214"
    start_datetime = datetime(2018, 10, 29, 12, 41, 44)
    session_conditions = {
        "Start Date": start_datetime.strftime("%m/%d/%y"),
        "Start Time": start_datetime.strftime("%H:%M:%S"),
        "Subject": subject_id,
>>>>>>> 28de662f
    }
    start_variable = "Start Date"
    behavior_file_path = (
        data_dir_path
        / f"{experiment_type} Experiments"
        / "Behavior"
<<<<<<< HEAD
        / f"{experimental_group}"
        / f"{subject_id}"
        / f"{subject_id}"
    )
    fiber_photometry_folder_path = (
        data_dir_path
        / f"{experiment_type} Experiments"
        / "Photometry"
        / f"Punishment Sensitive"
        / f"Late RI60"
        / f"Photo_{subject_id.split('.')[0]}_{subject_id.split('.')[1]}-200721-120136"
    )
    session_to_nwb(
        data_dir_path=data_dir_path,
        output_dir_path=output_dir_path,
        behavior_file_path=behavior_file_path,
        fiber_photometry_folder_path=fiber_photometry_folder_path,
        subject_id=subject_id,
        session_conditions=session_conditions,
        start_variable=start_variable,
        start_datetime=start_datetime,
        experiment_type=experiment_type,
        experimental_group=experimental_group,
        stub_test=stub_test,
    )

    # Delayed Punishment Resistant/Early/Photo_333_393-200713-121027
    # Fiber Photometry session with only Fi1r (no Fi1d)
    experiment_type = "FP"
    experimental_group = "DPR"
    subject_id = "333.393"
    start_datetime = datetime(2020, 7, 13, 11, 57, 48)
    session_conditions = {
        "Start Date": start_datetime.strftime("%m/%d/%y"),
        "Start Time": start_datetime.strftime("%H:%M:%S"),
    }
    start_variable = "Start Date"
    behavior_file_path = (
        data_dir_path
        / f"{experiment_type} Experiments"
        / "Behavior"
        / f"{experimental_group}"
        / f"{subject_id}"
        / f"{subject_id}"
    )
    fiber_photometry_folder_path = (
        data_dir_path
        / f"{experiment_type} Experiments"
        / "Photometry"
        / f"Delayed Punishment Resistant"
        / f"Early"
        / f"Photo_{subject_id.split('.')[0]}_{subject_id.split('.')[1]}-200713-121027"
=======
        / "MEDPC_RawFilesbyDate"
        / f"{start_datetime.date().isoformat()}"
>>>>>>> 28de662f
    )
    session_to_nwb(
        data_dir_path=data_dir_path,
        output_dir_path=output_dir_path,
        behavior_file_path=behavior_file_path,
<<<<<<< HEAD
        fiber_photometry_folder_path=fiber_photometry_folder_path,
        has_demodulated_commanded_voltages=False,
=======
>>>>>>> 28de662f
        subject_id=subject_id,
        session_conditions=session_conditions,
        start_variable=start_variable,
        start_datetime=start_datetime,
        experiment_type=experiment_type,
        experimental_group=experimental_group,
        stub_test=stub_test,
    )

    # session with missing medpc file and missing subject info, but has csv file
    experiment_type = "FP"
    experimental_group = "PS"
    subject_id = "75.214"
    start_datetime = datetime(2018, 11, 9, 11, 46, 33)
    box = "1"
    session_conditions = {
        "Start Date": start_datetime.strftime("%m/%d/%y"),
        "Start Time": start_datetime.strftime("%H:%M:%S"),
        "Box": box,
    }
    start_variable = "Start Date"
    behavior_file_path = (
        data_dir_path
        / f"{experiment_type} Experiments"
        / "Behavior"
        / "MEDPC_RawFilesbyDate"
        / f"{start_datetime.date().isoformat()}"
    )
    session_to_nwb(
        data_dir_path=data_dir_path,
        output_dir_path=output_dir_path,
        behavior_file_path=behavior_file_path,
        subject_id=subject_id,
        session_conditions=session_conditions,
        start_variable=start_variable,
        start_datetime=start_datetime,
        experiment_type=experiment_type,
        experimental_group=experimental_group,
        stub_test=stub_test,
    )

    # Behavior session from csv file
    experiment_type = "FP"
    experimental_group = "DPR"
    subject_id = "87.239"
    start_datetime = datetime(2019, 3, 19, 0, 0, 0)
    session_conditions = {}
    start_variable = ""
    behavior_file_path = (
        data_dir_path
        / f"{experiment_type} Experiments"
        / "Behavior"
        / f"{experimental_group}"
        / f"{subject_id}"
        / f"{subject_id}_{start_datetime.strftime('%m-%d-%y')}.csv"
    )
    session_to_nwb(
        data_dir_path=data_dir_path,
        output_dir_path=output_dir_path,
        behavior_file_path=behavior_file_path,
        subject_id=subject_id,
        session_conditions=session_conditions,
        start_variable=start_variable,
        start_datetime=start_datetime,
        experiment_type=experiment_type,
        experimental_group=experimental_group,
        stub_test=stub_test,
    )

    # Fiber Photometry session
    experiment_type = "FP"
    experimental_group = "PR"
    subject_id = "028.392"
    start_datetime = datetime(2020, 7, 9, 13, 1, 26)
    session_conditions = {
        "Start Date": start_datetime.strftime("%m/%d/%y"),
        "Start Time": start_datetime.strftime("%H:%M:%S"),
    }
    start_variable = "Start Date"
    behavior_file_path = (
        data_dir_path
        / f"{experiment_type} Experiments"
        / "Behavior"
        / f"{experimental_group}"
        / f"{subject_id}"
        / f"{subject_id}"
    )
    fiber_photometry_folder_path = (
        data_dir_path
        / f"{experiment_type} Experiments"
        / "Photometry"
        / f"Punishment Resistant"
        / f"Early RI60"
        / f"Photo_{subject_id.split('.')[0]}_{subject_id.split('.')[1]}-200709-130922"
    )
    session_to_nwb(
        data_dir_path=data_dir_path,
        output_dir_path=output_dir_path,
        behavior_file_path=behavior_file_path,
        fiber_photometry_folder_path=fiber_photometry_folder_path,
        subject_id=subject_id,
        session_conditions=session_conditions,
        start_variable=start_variable,
        start_datetime=start_datetime,
        experiment_type=experiment_type,
        experimental_group=experimental_group,
        stub_test=stub_test,
    )

    # Fiber Photometry session without unrewarded port entries
    experiment_type = "FP"
    experimental_group = "PS"
    subject_id = "249.391"
    start_datetime = datetime(2020, 7, 21, 11, 42, 49)
    session_conditions = {
        "Start Date": start_datetime.strftime("%m/%d/%y"),
        "Start Time": start_datetime.strftime("%H:%M:%S"),
    }
    start_variable = "Start Date"
    behavior_file_path = (
        data_dir_path
        / f"{experiment_type} Experiments"
        / "Behavior"
        / f"{experimental_group}"
        / f"{subject_id}"
        / f"{subject_id}"
    )
    fiber_photometry_folder_path = (
        data_dir_path
        / f"{experiment_type} Experiments"
        / "Photometry"
        / f"Punishment Sensitive"
        / f"Late RI60"
        / f"Photo_{subject_id.split('.')[0]}_{subject_id.split('.')[1]}-200721-120136"
    )
    session_to_nwb(
        data_dir_path=data_dir_path,
        output_dir_path=output_dir_path,
        behavior_file_path=behavior_file_path,
        fiber_photometry_folder_path=fiber_photometry_folder_path,
        subject_id=subject_id,
        session_conditions=session_conditions,
        start_variable=start_variable,
        start_datetime=start_datetime,
        experiment_type=experiment_type,
        experimental_group=experimental_group,
        stub_test=stub_test,
    )

<<<<<<< HEAD
    # Fiber Photometry session with swapped left and right TTLs and missing Fi1d
    experiment_type = "FP"
    experimental_group = "PS"
    subject_id = "140.306"
    start_datetime = datetime(2019, 8, 9, 12, 10, 58)
=======
    # Delayed Punishment Resistant/Early/Photo_333_393-200713-121027
    # Fiber Photometry session with only Fi1r (no Fi1d)
    experiment_type = "FP"
    experimental_group = "DPR"
    subject_id = "333.393"
    start_datetime = datetime(2020, 7, 13, 11, 57, 48)
>>>>>>> 28de662f
    session_conditions = {
        "Start Date": start_datetime.strftime("%m/%d/%y"),
        "Start Time": start_datetime.strftime("%H:%M:%S"),
    }
    start_variable = "Start Date"
    behavior_file_path = (
        data_dir_path
        / f"{experiment_type} Experiments"
        / "Behavior"
        / f"{experimental_group}"
        / f"{subject_id}"
        / f"{subject_id}"
    )
    fiber_photometry_folder_path = (
        data_dir_path
        / f"{experiment_type} Experiments"
        / "Photometry"
<<<<<<< HEAD
        / f"Punishment Sensitive"
        / f"Early RI60"
        / f"Photo_{subject_id.split('.')[0]}_{subject_id.split('.')[1]}-190809-121107"
=======
        / f"Delayed Punishment Resistant"
        / f"Early"
        / f"Photo_{subject_id.split('.')[0]}_{subject_id.split('.')[1]}-200713-121027"
>>>>>>> 28de662f
    )
    session_to_nwb(
        data_dir_path=data_dir_path,
        output_dir_path=output_dir_path,
        behavior_file_path=behavior_file_path,
        fiber_photometry_folder_path=fiber_photometry_folder_path,
<<<<<<< HEAD
        flip_ttls_lr=True,
=======
>>>>>>> 28de662f
        has_demodulated_commanded_voltages=False,
        subject_id=subject_id,
        session_conditions=session_conditions,
        start_variable=start_variable,
        start_datetime=start_datetime,
        experiment_type=experiment_type,
        experimental_group=experimental_group,
        stub_test=stub_test,
    )

<<<<<<< HEAD
    # Fiber Photometry session: Probe Test Habit Training TTL
    experiment_type = "FP"
    experimental_group = "PR"
    subject_id = "89.247"
    start_datetime = datetime(2019, 3, 8, 10, 59, 10)
    session_conditions = {
        "Start Date": start_datetime.strftime("%m/%d/%y"),
        "Start Time": start_datetime.strftime("%H:%M:%S"),
    }
    start_variable = "Start Date"
    behavior_file_path = (
        data_dir_path
        / f"{experiment_type} Experiments"
        / "Behavior"
        / "MEDPC_RawFilesbyDate"
        / f"{start_datetime.date().isoformat()} 89.247probe"
    )
    fiber_photometry_folder_path = (
        data_dir_path
        / f"{experiment_type} Experiments"
        / "Photometry"
        / f"Punishment Resistant"
        / f"Early RI60"
        / f"Photo_89_247-190308-095258"
    )
    session_to_nwb(
        data_dir_path=data_dir_path,
        output_dir_path=output_dir_path,
        behavior_file_path=behavior_file_path,
        fiber_photometry_folder_path=fiber_photometry_folder_path,
        has_demodulated_commanded_voltages=False,
        subject_id=subject_id,
        session_conditions=session_conditions,
        start_variable=start_variable,
        start_datetime=start_datetime,
        experiment_type=experiment_type,
        experimental_group=experimental_group,
        stub_test=stub_test,
    )

    # Example DMS-Inhibitory Opto session
    experiment_type = "Opto"
    experimental_group = "DMS-Inhibitory"
    optogenetic_treatment = "NpHR"
    subject_id = "112.415"
    start_datetime = datetime(2020, 10, 21, 13, 8, 39)
    session_conditions = {
        "Start Date": start_datetime.strftime("%m/%d/%y"),
        "Start Time": start_datetime.strftime("%H:%M:%S"),
    }
    start_variable = "Start Date"
    behavior_file_path = (
        data_dir_path
        / f"{experiment_type} Experiments"
        / f"{experimental_group.replace('-', ' ')}"
        / f"Group 1"
        / f"Halo"
        / f"{subject_id}"
    )
    session_to_nwb(
        data_dir_path=data_dir_path,
        output_dir_path=output_dir_path,
        behavior_file_path=behavior_file_path,
        subject_id=subject_id,
        session_conditions=session_conditions,
        start_variable=start_variable,
        start_datetime=start_datetime,
        experiment_type=experiment_type,
        experimental_group=experimental_group,
        optogenetic_treatment=optogenetic_treatment,
        stub_test=stub_test,
    )

    # Example DMS-Excitatory Opto session
    experiment_type = "Opto"
    experimental_group = "DMS-Excitatory"
    optogenetic_treatment = "ChR2"
    subject_id = "119.416"
    start_datetime = datetime(2020, 10, 20, 13, 0, 57)
    session_conditions = {
        "Start Date": start_datetime.strftime("%m/%d/%y"),
        "Start Time": start_datetime.strftime("%H:%M:%S"),
    }
    start_variable = "Start Date"
    behavior_file_path = (
        data_dir_path
        / f"{experiment_type} Experiments"
        / f"{experimental_group.replace('-', ' ')}"
        / f"{optogenetic_treatment}"
        / f"{subject_id}"
    )
    session_to_nwb(
        data_dir_path=data_dir_path,
        output_dir_path=output_dir_path,
        behavior_file_path=behavior_file_path,
        subject_id=subject_id,
        session_conditions=session_conditions,
        start_variable=start_variable,
        start_datetime=start_datetime,
        experiment_type=experiment_type,
        experimental_group=experimental_group,
        optogenetic_treatment=optogenetic_treatment,
        stub_test=stub_test,
    )

    # Example DLS-Excitatory Opto session
    experiment_type = "Opto"
    experimental_group = "DLS-Excitatory"
    optogenetic_treatment = "ChR2"
    subject_id = "079.402"
    start_datetime = datetime(2020, 6, 26, 13, 19, 27)
    session_conditions = {
        "Start Date": start_datetime.strftime("%m/%d/%y"),
        "Start Time": start_datetime.strftime("%H:%M:%S"),
    }
    start_variable = "Start Date"
    behavior_file_path = (
        data_dir_path
        / f"{experiment_type} Experiments"
        / f"{experimental_group.replace('-', ' ')}"
        / f"{optogenetic_treatment}"
        / f"{subject_id}"
    )
    session_to_nwb(
        data_dir_path=data_dir_path,
        output_dir_path=output_dir_path,
        behavior_file_path=behavior_file_path,
        subject_id=subject_id,
        session_conditions=session_conditions,
        start_variable=start_variable,
        start_datetime=start_datetime,
        experiment_type=experiment_type,
        experimental_group=experimental_group,
        optogenetic_treatment=optogenetic_treatment,
        stub_test=stub_test,
    )

    # Opto session with both left and right rewards
    experiment_type = "Opto"
    experimental_group = "DMS-Excitatory"
    optogenetic_treatment = "ChR2"
    subject_id = "281.402"
    start_datetime = datetime(2020, 9, 23, 12, 36, 30)
    session_conditions = {
        "Start Date": start_datetime.strftime("%m/%d/%y"),
        "Start Time": start_datetime.strftime("%H:%M:%S"),
    }
    start_variable = "Start Date"
    behavior_file_path = (
        data_dir_path
        / f"{experiment_type} Experiments"
        / f"{experimental_group.replace('-', ' ')}"
        / f"{optogenetic_treatment}"
        / "2020-09-23_12h36m_Subject 281.402"
    )
    session_to_nwb(
        data_dir_path=data_dir_path,
        output_dir_path=output_dir_path,
        behavior_file_path=behavior_file_path,
        subject_id=subject_id,
        session_conditions=session_conditions,
        start_variable=start_variable,
        start_datetime=start_datetime,
        experiment_type=experiment_type,
        experimental_group=experimental_group,
        optogenetic_treatment=optogenetic_treatment,
        stub_test=stub_test,
    )

    # Opto session from csv file
    experiment_type = "Opto"
    experimental_group = "DLS-Excitatory"
    optogenetic_treatment = "ChR2"
    subject_id = "290.407"
    start_datetime = datetime(2020, 9, 23, 0, 0, 0)
    session_conditions = {}
    start_variable = ""
    behavior_file_path = (
        data_dir_path
        / f"{experiment_type} Experiments"
        / f"{experimental_group.replace('-', ' ')}"
        / f"{optogenetic_treatment}"
        / f"{subject_id}"
        / f"{subject_id}_{start_datetime.strftime('%m-%d-%y')}.csv"
    )
    session_to_nwb(
        data_dir_path=data_dir_path,
        output_dir_path=output_dir_path,
        behavior_file_path=behavior_file_path,
        subject_id=subject_id,
        session_conditions=session_conditions,
        start_variable=start_variable,
        start_datetime=start_datetime,
        experiment_type=experiment_type,
        experimental_group=experimental_group,
        optogenetic_treatment=optogenetic_treatment,
        stub_test=stub_test,
    )

    # Opto session from csv file with scrambled optogenetic stimulation
    experiment_type = "Opto"
    experimental_group = "DLS-Excitatory"
    optogenetic_treatment = "ChR2Scrambled"
    subject_id = "276.405"
    start_datetime = datetime(2020, 10, 1, 0, 0, 0)
    session_conditions = {}
    start_variable = ""
    behavior_file_path = (
        data_dir_path
        / f"{experiment_type} Experiments"
        / f"{experimental_group.replace('-', ' ')}"
        / "Scrambled"
        / f"{subject_id.replace('.', '_')}"
        / f"{subject_id}_{start_datetime.strftime('%m-%d-%y')}.csv"
    )
    session_to_nwb(
        data_dir_path=data_dir_path,
        output_dir_path=output_dir_path,
        behavior_file_path=behavior_file_path,
        subject_id=subject_id,
        session_conditions=session_conditions,
        start_variable=start_variable,
        start_datetime=start_datetime,
        experiment_type=experiment_type,
        experimental_group=experimental_group,
        optogenetic_treatment=optogenetic_treatment,
        stub_test=stub_test,
    )

=======
    # # Fiber Photometry session with partial corruption AND missing RNPS TTL
    # experiment_type = "FP"
    # experimental_group = "DPR"
    # subject_id = "334.394"
    # start_datetime = datetime(2020, 7, 21, 13, 0, 24)
    # session_conditions = {
    #     "Start Date": start_datetime.strftime("%m/%d/%y"),
    #     "Start Time": start_datetime.strftime("%H:%M:%S"),
    # }
    # start_variable = "Start Date"
    # behavior_file_path = (
    #     data_dir_path
    #     / f"{experiment_type} Experiments"
    #     / "Behavior"
    #     / f"{experimental_group}"
    #     / f"{subject_id}"
    #     / f"{subject_id}"
    # )
    # fiber_photometry_folder_path = (
    #     data_dir_path
    #     / f"{experiment_type} Experiments"
    #     / "Photometry"
    #     / f"Delayed Punishment Resistant"
    #     / f"Late"
    #     / f"Photo_334_394-200721-131257"
    # )
    # fiber_photometry_t2 = 824.0
    # session_to_nwb(
    #     data_dir_path=data_dir_path,
    #     output_dir_path=output_dir_path,
    #     behavior_file_path=behavior_file_path,
    #     fiber_photometry_folder_path=fiber_photometry_folder_path,
    #     fiber_photometry_t2=fiber_photometry_t2,
    #     subject_id=subject_id,
    #     session_conditions=session_conditions,
    #     start_variable=start_variable,
    #     start_datetime=start_datetime,
    #     experiment_type=experiment_type,
    #     experimental_group=experimental_group,
    #     stub_test=stub_test,
    # )

    # # Fiber Photometry session with partial corruption AND missing Fi1d AND stitching two sessions together
    # experiment_type = "FP"
    # experimental_group = "PS"
    # subject_id = "139.298"
    # start_datetime = datetime(2019, 9, 12, 9, 33, 41)
    # session_conditions = {
    #     "Start Date": start_datetime.strftime("%m/%d/%y"),
    #     "Start Time": start_datetime.strftime("%H:%M:%S"),
    # }
    # start_variable = "Start Date"
    # behavior_file_path = (
    #     data_dir_path
    #     / f"{experiment_type} Experiments"
    #     / "Behavior"
    #     / f"{experimental_group}"
    #     / f"{subject_id}"
    #     / f"{subject_id}"
    # )
    # fiber_photometry_folder_path = (
    #     data_dir_path
    #     / f"{experiment_type} Experiments"
    #     / "Photometry"
    #     / f"Punishment Sensitive"
    #     / f"Late RI60"
    #     / f"Photo_{subject_id.split('.')[0]}_{subject_id.split('.')[1]}-190912-095034"
    # )
    # fiber_photometry_t2 = 2267.0
    # second_fiber_photometry_folder_path = fiber_photometry_folder_path.parent / "Photo_139_298-190912-103544"
    # session_to_nwb(
    #     data_dir_path=data_dir_path,
    #     output_dir_path=output_dir_path,
    #     behavior_file_path=behavior_file_path,
    #     fiber_photometry_folder_path=fiber_photometry_folder_path,
    #     second_fiber_photometry_folder_path=second_fiber_photometry_folder_path,
    #     fiber_photometry_t2=fiber_photometry_t2,
    #     has_demodulated_commanded_voltages=False,
    #     subject_id=subject_id,
    #     session_conditions=session_conditions,
    #     start_variable=start_variable,
    #     start_datetime=start_datetime,
    #     experiment_type=experiment_type,
    #     experimental_group=experimental_group,
    #     stub_test=stub_test,
    # )

    # Fiber Photometry session with swapped left and right TTLs and missing Fi1d
    experiment_type = "FP"
    experimental_group = "PS"
    subject_id = "140.306"
    start_datetime = datetime(2019, 8, 9, 12, 10, 58)
    session_conditions = {
        "Start Date": start_datetime.strftime("%m/%d/%y"),
        "Start Time": start_datetime.strftime("%H:%M:%S"),
    }
    start_variable = "Start Date"
    behavior_file_path = (
        data_dir_path
        / f"{experiment_type} Experiments"
        / "Behavior"
        / f"{experimental_group}"
        / f"{subject_id}"
        / f"{subject_id}"
    )
    fiber_photometry_folder_path = (
        data_dir_path
        / f"{experiment_type} Experiments"
        / "Photometry"
        / f"Punishment Sensitive"
        / f"Early RI60"
        / f"Photo_{subject_id.split('.')[0]}_{subject_id.split('.')[1]}-190809-121107"
    )
    session_to_nwb(
        data_dir_path=data_dir_path,
        output_dir_path=output_dir_path,
        behavior_file_path=behavior_file_path,
        fiber_photometry_folder_path=fiber_photometry_folder_path,
        flip_ttls_lr=True,
        has_demodulated_commanded_voltages=False,
        subject_id=subject_id,
        session_conditions=session_conditions,
        start_variable=start_variable,
        start_datetime=start_datetime,
        experiment_type=experiment_type,
        experimental_group=experimental_group,
        stub_test=stub_test,
    )

    # Fiber Photometry session: Probe Test Habit Training TTL
    experiment_type = "FP"
    experimental_group = "PR"
    subject_id = "89.247"
    start_datetime = datetime(2019, 3, 8, 10, 59, 10)
    session_conditions = {
        "Start Date": start_datetime.strftime("%m/%d/%y"),
        "Start Time": start_datetime.strftime("%H:%M:%S"),
    }
    start_variable = "Start Date"
    behavior_file_path = (
        data_dir_path
        / f"{experiment_type} Experiments"
        / "Behavior"
        / "MEDPC_RawFilesbyDate"
        / f"{start_datetime.date().isoformat()} 89.247probe"
    )
    fiber_photometry_folder_path = (
        data_dir_path
        / f"{experiment_type} Experiments"
        / "Photometry"
        / f"Punishment Resistant"
        / f"Early RI60"
        / f"Photo_89_247-190308-095258"
    )
    session_to_nwb(
        data_dir_path=data_dir_path,
        output_dir_path=output_dir_path,
        behavior_file_path=behavior_file_path,
        fiber_photometry_folder_path=fiber_photometry_folder_path,
        has_demodulated_commanded_voltages=False,
        subject_id=subject_id,
        session_conditions=session_conditions,
        start_variable=start_variable,
        start_datetime=start_datetime,
        experiment_type=experiment_type,
        experimental_group=experimental_group,
        stub_test=stub_test,
    )

    # Example DMS-Inhibitory Opto session
    experiment_type = "Opto"
    experimental_group = "DMS-Inhibitory"
    optogenetic_treatment = "NpHR"
    subject_id = "112.415"
    start_datetime = datetime(2020, 10, 21, 13, 8, 39)
    session_conditions = {
        "Start Date": start_datetime.strftime("%m/%d/%y"),
        "Start Time": start_datetime.strftime("%H:%M:%S"),
    }
    start_variable = "Start Date"
    behavior_file_path = (
        data_dir_path
        / f"{experiment_type} Experiments"
        / f"{experimental_group.replace('-', ' ')}"
        / f"Group 1"
        / f"Halo"
        / f"{subject_id}"
    )
    session_to_nwb(
        data_dir_path=data_dir_path,
        output_dir_path=output_dir_path,
        behavior_file_path=behavior_file_path,
        subject_id=subject_id,
        session_conditions=session_conditions,
        start_variable=start_variable,
        start_datetime=start_datetime,
        experiment_type=experiment_type,
        experimental_group=experimental_group,
        optogenetic_treatment=optogenetic_treatment,
        stub_test=stub_test,
    )

    # Example DMS-Excitatory Opto session
    experiment_type = "Opto"
    experimental_group = "DMS-Excitatory"
    optogenetic_treatment = "ChR2"
    subject_id = "119.416"
    start_datetime = datetime(2020, 10, 20, 13, 0, 57)
    session_conditions = {
        "Start Date": start_datetime.strftime("%m/%d/%y"),
        "Start Time": start_datetime.strftime("%H:%M:%S"),
    }
    start_variable = "Start Date"
    behavior_file_path = (
        data_dir_path
        / f"{experiment_type} Experiments"
        / f"{experimental_group.replace('-', ' ')}"
        / f"{optogenetic_treatment}"
        / f"{subject_id}"
    )
    session_to_nwb(
        data_dir_path=data_dir_path,
        output_dir_path=output_dir_path,
        behavior_file_path=behavior_file_path,
        subject_id=subject_id,
        session_conditions=session_conditions,
        start_variable=start_variable,
        start_datetime=start_datetime,
        experiment_type=experiment_type,
        experimental_group=experimental_group,
        optogenetic_treatment=optogenetic_treatment,
        stub_test=stub_test,
    )

    # Example DLS-Excitatory Opto session
    experiment_type = "Opto"
    experimental_group = "DLS-Excitatory"
    optogenetic_treatment = "ChR2"
    subject_id = "079.402"
    start_datetime = datetime(2020, 6, 26, 13, 19, 27)
    session_conditions = {
        "Start Date": start_datetime.strftime("%m/%d/%y"),
        "Start Time": start_datetime.strftime("%H:%M:%S"),
    }
    start_variable = "Start Date"
    behavior_file_path = (
        data_dir_path
        / f"{experiment_type} Experiments"
        / f"{experimental_group.replace('-', ' ')}"
        / f"{optogenetic_treatment}"
        / f"{subject_id}"
    )
    session_to_nwb(
        data_dir_path=data_dir_path,
        output_dir_path=output_dir_path,
        behavior_file_path=behavior_file_path,
        subject_id=subject_id,
        session_conditions=session_conditions,
        start_variable=start_variable,
        start_datetime=start_datetime,
        experiment_type=experiment_type,
        experimental_group=experimental_group,
        optogenetic_treatment=optogenetic_treatment,
        stub_test=stub_test,
    )

    # Opto session with both left and right rewards
    experiment_type = "Opto"
    experimental_group = "DMS-Excitatory"
    optogenetic_treatment = "ChR2"
    subject_id = "281.402"
    start_datetime = datetime(2020, 9, 23, 12, 36, 30)
    session_conditions = {
        "Start Date": start_datetime.strftime("%m/%d/%y"),
        "Start Time": start_datetime.strftime("%H:%M:%S"),
    }
    start_variable = "Start Date"
    behavior_file_path = (
        data_dir_path
        / f"{experiment_type} Experiments"
        / f"{experimental_group.replace('-', ' ')}"
        / f"{optogenetic_treatment}"
        / "2020-09-23_12h36m_Subject 281.402"
    )
    session_to_nwb(
        data_dir_path=data_dir_path,
        output_dir_path=output_dir_path,
        behavior_file_path=behavior_file_path,
        subject_id=subject_id,
        session_conditions=session_conditions,
        start_variable=start_variable,
        start_datetime=start_datetime,
        experiment_type=experiment_type,
        experimental_group=experimental_group,
        optogenetic_treatment=optogenetic_treatment,
        stub_test=stub_test,
    )

    # Opto session from csv file
    experiment_type = "Opto"
    experimental_group = "DLS-Excitatory"
    optogenetic_treatment = "ChR2"
    subject_id = "290.407"
    start_datetime = datetime(2020, 9, 23, 0, 0, 0)
    session_conditions = {}
    start_variable = ""
    behavior_file_path = (
        data_dir_path
        / f"{experiment_type} Experiments"
        / f"{experimental_group.replace('-', ' ')}"
        / f"{optogenetic_treatment}"
        / f"{subject_id}"
        / f"{subject_id}_{start_datetime.strftime('%m-%d-%y')}.csv"
    )
    session_to_nwb(
        data_dir_path=data_dir_path,
        output_dir_path=output_dir_path,
        behavior_file_path=behavior_file_path,
        subject_id=subject_id,
        session_conditions=session_conditions,
        start_variable=start_variable,
        start_datetime=start_datetime,
        experiment_type=experiment_type,
        experimental_group=experimental_group,
        optogenetic_treatment=optogenetic_treatment,
        stub_test=stub_test,
    )

    # Opto session from csv file with scrambled optogenetic stimulation
    experiment_type = "Opto"
    experimental_group = "DLS-Excitatory"
    optogenetic_treatment = "ChR2Scrambled"
    subject_id = "276.405"
    start_datetime = datetime(2020, 10, 1, 0, 0, 0)
    session_conditions = {}
    start_variable = ""
    behavior_file_path = (
        data_dir_path
        / f"{experiment_type} Experiments"
        / f"{experimental_group.replace('-', ' ')}"
        / "Scrambled"
        / f"{subject_id.replace('.', '_')}"
        / f"{subject_id}_{start_datetime.strftime('%m-%d-%y')}.csv"
    )
    session_to_nwb(
        data_dir_path=data_dir_path,
        output_dir_path=output_dir_path,
        behavior_file_path=behavior_file_path,
        subject_id=subject_id,
        session_conditions=session_conditions,
        start_variable=start_variable,
        start_datetime=start_datetime,
        experiment_type=experiment_type,
        experimental_group=experimental_group,
        optogenetic_treatment=optogenetic_treatment,
        stub_test=stub_test,
    )

>>>>>>> 28de662f
    # Opto session with mixed dtype
    experiment_type = "Opto"
    experimental_group = "DLS-Excitatory"
    optogenetic_treatment = "ChR2"
    subject_id = "299.405"
    start_datetime = datetime(2020, 9, 11, 0, 0, 0)
    session_conditions = {}
    start_variable = ""
    behavior_file_path = (
        data_dir_path
        / f"{experiment_type} Experiments"
        / f"{experimental_group.replace('-', ' ')}"
        / f"{optogenetic_treatment}"
        / f"{subject_id}"
        / f"{subject_id}_{start_datetime.strftime('%m-%d-%y')}.csv"
    )
    session_to_nwb(
        data_dir_path=data_dir_path,
        output_dir_path=output_dir_path,
        behavior_file_path=behavior_file_path,
        subject_id=subject_id,
        session_conditions=session_conditions,
        start_variable=start_variable,
        start_datetime=start_datetime,
        experiment_type=experiment_type,
        experimental_group=experimental_group,
        optogenetic_treatment=optogenetic_treatment,
        stub_test=stub_test,
    )<|MERGE_RESOLUTION|>--- conflicted
+++ resolved
@@ -209,7 +209,6 @@
         experimental_group=experimental_group,
         stub_test=stub_test,
     )
-<<<<<<< HEAD
 
     # Shock session
     experiment_type = "FP"
@@ -343,71 +342,45 @@
     start_datetime = datetime(2019, 3, 19, 0, 0, 0)
     session_conditions = {}
     start_variable = ""
-=======
-
-    # Shock session
-    experiment_type = "FP"
-    experimental_group = "RR20"
-    subject_id = "95.259"
-    start_datetime = datetime(2019, 4, 18, 10, 41, 42)
-    session_conditions = {
-        "Start Date": start_datetime.strftime("%m/%d/%y"),
-        "Start Time": start_datetime.strftime("%H:%M:%S"),
-    }
-    start_variable = "Start Date"
->>>>>>> 28de662f
-    behavior_file_path = (
-        data_dir_path
-        / f"{experiment_type} Experiments"
-        / "Behavior"
-        / f"{experimental_group}"
-        / f"{subject_id}"
-<<<<<<< HEAD
+    behavior_file_path = (
+        data_dir_path
+        / f"{experiment_type} Experiments"
+        / "Behavior"
+        / f"{experimental_group}"
+        / f"{subject_id}"
         / f"{subject_id}_{start_datetime.strftime('%m-%d-%y')}.csv"
-=======
-        / f"{subject_id}"
->>>>>>> 28de662f
-    )
-    session_to_nwb(
-        data_dir_path=data_dir_path,
-        output_dir_path=output_dir_path,
-        behavior_file_path=behavior_file_path,
-        subject_id=subject_id,
-        session_conditions=session_conditions,
-        start_variable=start_variable,
-        start_datetime=start_datetime,
-        experiment_type=experiment_type,
-        experimental_group=experimental_group,
-        stub_test=stub_test,
-    )
-
-<<<<<<< HEAD
+    )
+    session_to_nwb(
+        data_dir_path=data_dir_path,
+        output_dir_path=output_dir_path,
+        behavior_file_path=behavior_file_path,
+        subject_id=subject_id,
+        session_conditions=session_conditions,
+        start_variable=start_variable,
+        start_datetime=start_datetime,
+        experiment_type=experiment_type,
+        experimental_group=experimental_group,
+        stub_test=stub_test,
+    )
+
     # Fiber Photometry session
     experiment_type = "FP"
     experimental_group = "PR"
     subject_id = "028.392"
     start_datetime = datetime(2020, 7, 9, 13, 1, 26)
-=======
-    # session with lots of trailing whitespace
-    experiment_type = "FP"
-    experimental_group = "PR"
-    subject_id = "141.308"
-    start_datetime = datetime(2019, 8, 1, 14, 1, 17)
->>>>>>> 28de662f
-    session_conditions = {
-        "Start Date": start_datetime.strftime("%m/%d/%y"),
-        "Start Time": start_datetime.strftime("%H:%M:%S"),
-    }
-    start_variable = "Start Date"
-    behavior_file_path = (
-        data_dir_path
-        / f"{experiment_type} Experiments"
-        / "Behavior"
-        / f"{experimental_group}"
-        / f"{subject_id}"
-        / f"{subject_id}"
-    )
-<<<<<<< HEAD
+    session_conditions = {
+        "Start Date": start_datetime.strftime("%m/%d/%y"),
+        "Start Time": start_datetime.strftime("%H:%M:%S"),
+    }
+    start_variable = "Start Date"
+    behavior_file_path = (
+        data_dir_path
+        / f"{experiment_type} Experiments"
+        / "Behavior"
+        / f"{experimental_group}"
+        / f"{subject_id}"
+        / f"{subject_id}"
+    )
     fiber_photometry_folder_path = (
         data_dir_path
         / f"{experiment_type} Experiments"
@@ -416,26 +389,20 @@
         / f"Early RI60"
         / f"Photo_{subject_id.split('.')[0]}_{subject_id.split('.')[1]}-200709-130922"
     )
-=======
->>>>>>> 28de662f
-    session_to_nwb(
-        data_dir_path=data_dir_path,
-        output_dir_path=output_dir_path,
-        behavior_file_path=behavior_file_path,
-<<<<<<< HEAD
+    session_to_nwb(
+        data_dir_path=data_dir_path,
+        output_dir_path=output_dir_path,
+        behavior_file_path=behavior_file_path,
         fiber_photometry_folder_path=fiber_photometry_folder_path,
-=======
->>>>>>> 28de662f
-        subject_id=subject_id,
-        session_conditions=session_conditions,
-        start_variable=start_variable,
-        start_datetime=start_datetime,
-        experiment_type=experiment_type,
-        experimental_group=experimental_group,
-        stub_test=stub_test,
-    )
-
-<<<<<<< HEAD
+        subject_id=subject_id,
+        session_conditions=session_conditions,
+        start_variable=start_variable,
+        start_datetime=start_datetime,
+        experiment_type=experiment_type,
+        experimental_group=experimental_group,
+        stub_test=stub_test,
+    )
+
     # Fiber Photometry session without unrewarded port entries
     experiment_type = "FP"
     experimental_group = "PS"
@@ -444,24 +411,12 @@
     session_conditions = {
         "Start Date": start_datetime.strftime("%m/%d/%y"),
         "Start Time": start_datetime.strftime("%H:%M:%S"),
-=======
-    # session with missing medpc file
-    experiment_type = "FP"
-    experimental_group = "PS"
-    subject_id = "75.214"
-    start_datetime = datetime(2018, 10, 29, 12, 41, 44)
-    session_conditions = {
-        "Start Date": start_datetime.strftime("%m/%d/%y"),
-        "Start Time": start_datetime.strftime("%H:%M:%S"),
-        "Subject": subject_id,
->>>>>>> 28de662f
-    }
-    start_variable = "Start Date"
-    behavior_file_path = (
-        data_dir_path
-        / f"{experiment_type} Experiments"
-        / "Behavior"
-<<<<<<< HEAD
+    }
+    start_variable = "Start Date"
+    behavior_file_path = (
+        data_dir_path
+        / f"{experiment_type} Experiments"
+        / "Behavior"
         / f"{experimental_group}"
         / f"{subject_id}"
         / f"{subject_id}"
@@ -514,20 +469,13 @@
         / f"Delayed Punishment Resistant"
         / f"Early"
         / f"Photo_{subject_id.split('.')[0]}_{subject_id.split('.')[1]}-200713-121027"
-=======
-        / "MEDPC_RawFilesbyDate"
-        / f"{start_datetime.date().isoformat()}"
->>>>>>> 28de662f
-    )
-    session_to_nwb(
-        data_dir_path=data_dir_path,
-        output_dir_path=output_dir_path,
-        behavior_file_path=behavior_file_path,
-<<<<<<< HEAD
+    )
+    session_to_nwb(
+        data_dir_path=data_dir_path,
+        output_dir_path=output_dir_path,
+        behavior_file_path=behavior_file_path,
         fiber_photometry_folder_path=fiber_photometry_folder_path,
         has_demodulated_commanded_voltages=False,
-=======
->>>>>>> 28de662f
         subject_id=subject_id,
         session_conditions=session_conditions,
         start_variable=start_variable,
@@ -677,20 +625,11 @@
         stub_test=stub_test,
     )
 
-<<<<<<< HEAD
     # Fiber Photometry session with swapped left and right TTLs and missing Fi1d
     experiment_type = "FP"
     experimental_group = "PS"
     subject_id = "140.306"
     start_datetime = datetime(2019, 8, 9, 12, 10, 58)
-=======
-    # Delayed Punishment Resistant/Early/Photo_333_393-200713-121027
-    # Fiber Photometry session with only Fi1r (no Fi1d)
-    experiment_type = "FP"
-    experimental_group = "DPR"
-    subject_id = "333.393"
-    start_datetime = datetime(2020, 7, 13, 11, 57, 48)
->>>>>>> 28de662f
     session_conditions = {
         "Start Date": start_datetime.strftime("%m/%d/%y"),
         "Start Time": start_datetime.strftime("%H:%M:%S"),
@@ -708,25 +647,16 @@
         data_dir_path
         / f"{experiment_type} Experiments"
         / "Photometry"
-<<<<<<< HEAD
         / f"Punishment Sensitive"
         / f"Early RI60"
         / f"Photo_{subject_id.split('.')[0]}_{subject_id.split('.')[1]}-190809-121107"
-=======
-        / f"Delayed Punishment Resistant"
-        / f"Early"
-        / f"Photo_{subject_id.split('.')[0]}_{subject_id.split('.')[1]}-200713-121027"
->>>>>>> 28de662f
     )
     session_to_nwb(
         data_dir_path=data_dir_path,
         output_dir_path=output_dir_path,
         behavior_file_path=behavior_file_path,
         fiber_photometry_folder_path=fiber_photometry_folder_path,
-<<<<<<< HEAD
         flip_ttls_lr=True,
-=======
->>>>>>> 28de662f
         has_demodulated_commanded_voltages=False,
         subject_id=subject_id,
         session_conditions=session_conditions,
@@ -737,7 +667,6 @@
         stub_test=stub_test,
     )
 
-<<<<<<< HEAD
     # Fiber Photometry session: Probe Test Habit Training TTL
     experiment_type = "FP"
     experimental_group = "PR"
@@ -967,366 +896,6 @@
         stub_test=stub_test,
     )
 
-=======
-    # # Fiber Photometry session with partial corruption AND missing RNPS TTL
-    # experiment_type = "FP"
-    # experimental_group = "DPR"
-    # subject_id = "334.394"
-    # start_datetime = datetime(2020, 7, 21, 13, 0, 24)
-    # session_conditions = {
-    #     "Start Date": start_datetime.strftime("%m/%d/%y"),
-    #     "Start Time": start_datetime.strftime("%H:%M:%S"),
-    # }
-    # start_variable = "Start Date"
-    # behavior_file_path = (
-    #     data_dir_path
-    #     / f"{experiment_type} Experiments"
-    #     / "Behavior"
-    #     / f"{experimental_group}"
-    #     / f"{subject_id}"
-    #     / f"{subject_id}"
-    # )
-    # fiber_photometry_folder_path = (
-    #     data_dir_path
-    #     / f"{experiment_type} Experiments"
-    #     / "Photometry"
-    #     / f"Delayed Punishment Resistant"
-    #     / f"Late"
-    #     / f"Photo_334_394-200721-131257"
-    # )
-    # fiber_photometry_t2 = 824.0
-    # session_to_nwb(
-    #     data_dir_path=data_dir_path,
-    #     output_dir_path=output_dir_path,
-    #     behavior_file_path=behavior_file_path,
-    #     fiber_photometry_folder_path=fiber_photometry_folder_path,
-    #     fiber_photometry_t2=fiber_photometry_t2,
-    #     subject_id=subject_id,
-    #     session_conditions=session_conditions,
-    #     start_variable=start_variable,
-    #     start_datetime=start_datetime,
-    #     experiment_type=experiment_type,
-    #     experimental_group=experimental_group,
-    #     stub_test=stub_test,
-    # )
-
-    # # Fiber Photometry session with partial corruption AND missing Fi1d AND stitching two sessions together
-    # experiment_type = "FP"
-    # experimental_group = "PS"
-    # subject_id = "139.298"
-    # start_datetime = datetime(2019, 9, 12, 9, 33, 41)
-    # session_conditions = {
-    #     "Start Date": start_datetime.strftime("%m/%d/%y"),
-    #     "Start Time": start_datetime.strftime("%H:%M:%S"),
-    # }
-    # start_variable = "Start Date"
-    # behavior_file_path = (
-    #     data_dir_path
-    #     / f"{experiment_type} Experiments"
-    #     / "Behavior"
-    #     / f"{experimental_group}"
-    #     / f"{subject_id}"
-    #     / f"{subject_id}"
-    # )
-    # fiber_photometry_folder_path = (
-    #     data_dir_path
-    #     / f"{experiment_type} Experiments"
-    #     / "Photometry"
-    #     / f"Punishment Sensitive"
-    #     / f"Late RI60"
-    #     / f"Photo_{subject_id.split('.')[0]}_{subject_id.split('.')[1]}-190912-095034"
-    # )
-    # fiber_photometry_t2 = 2267.0
-    # second_fiber_photometry_folder_path = fiber_photometry_folder_path.parent / "Photo_139_298-190912-103544"
-    # session_to_nwb(
-    #     data_dir_path=data_dir_path,
-    #     output_dir_path=output_dir_path,
-    #     behavior_file_path=behavior_file_path,
-    #     fiber_photometry_folder_path=fiber_photometry_folder_path,
-    #     second_fiber_photometry_folder_path=second_fiber_photometry_folder_path,
-    #     fiber_photometry_t2=fiber_photometry_t2,
-    #     has_demodulated_commanded_voltages=False,
-    #     subject_id=subject_id,
-    #     session_conditions=session_conditions,
-    #     start_variable=start_variable,
-    #     start_datetime=start_datetime,
-    #     experiment_type=experiment_type,
-    #     experimental_group=experimental_group,
-    #     stub_test=stub_test,
-    # )
-
-    # Fiber Photometry session with swapped left and right TTLs and missing Fi1d
-    experiment_type = "FP"
-    experimental_group = "PS"
-    subject_id = "140.306"
-    start_datetime = datetime(2019, 8, 9, 12, 10, 58)
-    session_conditions = {
-        "Start Date": start_datetime.strftime("%m/%d/%y"),
-        "Start Time": start_datetime.strftime("%H:%M:%S"),
-    }
-    start_variable = "Start Date"
-    behavior_file_path = (
-        data_dir_path
-        / f"{experiment_type} Experiments"
-        / "Behavior"
-        / f"{experimental_group}"
-        / f"{subject_id}"
-        / f"{subject_id}"
-    )
-    fiber_photometry_folder_path = (
-        data_dir_path
-        / f"{experiment_type} Experiments"
-        / "Photometry"
-        / f"Punishment Sensitive"
-        / f"Early RI60"
-        / f"Photo_{subject_id.split('.')[0]}_{subject_id.split('.')[1]}-190809-121107"
-    )
-    session_to_nwb(
-        data_dir_path=data_dir_path,
-        output_dir_path=output_dir_path,
-        behavior_file_path=behavior_file_path,
-        fiber_photometry_folder_path=fiber_photometry_folder_path,
-        flip_ttls_lr=True,
-        has_demodulated_commanded_voltages=False,
-        subject_id=subject_id,
-        session_conditions=session_conditions,
-        start_variable=start_variable,
-        start_datetime=start_datetime,
-        experiment_type=experiment_type,
-        experimental_group=experimental_group,
-        stub_test=stub_test,
-    )
-
-    # Fiber Photometry session: Probe Test Habit Training TTL
-    experiment_type = "FP"
-    experimental_group = "PR"
-    subject_id = "89.247"
-    start_datetime = datetime(2019, 3, 8, 10, 59, 10)
-    session_conditions = {
-        "Start Date": start_datetime.strftime("%m/%d/%y"),
-        "Start Time": start_datetime.strftime("%H:%M:%S"),
-    }
-    start_variable = "Start Date"
-    behavior_file_path = (
-        data_dir_path
-        / f"{experiment_type} Experiments"
-        / "Behavior"
-        / "MEDPC_RawFilesbyDate"
-        / f"{start_datetime.date().isoformat()} 89.247probe"
-    )
-    fiber_photometry_folder_path = (
-        data_dir_path
-        / f"{experiment_type} Experiments"
-        / "Photometry"
-        / f"Punishment Resistant"
-        / f"Early RI60"
-        / f"Photo_89_247-190308-095258"
-    )
-    session_to_nwb(
-        data_dir_path=data_dir_path,
-        output_dir_path=output_dir_path,
-        behavior_file_path=behavior_file_path,
-        fiber_photometry_folder_path=fiber_photometry_folder_path,
-        has_demodulated_commanded_voltages=False,
-        subject_id=subject_id,
-        session_conditions=session_conditions,
-        start_variable=start_variable,
-        start_datetime=start_datetime,
-        experiment_type=experiment_type,
-        experimental_group=experimental_group,
-        stub_test=stub_test,
-    )
-
-    # Example DMS-Inhibitory Opto session
-    experiment_type = "Opto"
-    experimental_group = "DMS-Inhibitory"
-    optogenetic_treatment = "NpHR"
-    subject_id = "112.415"
-    start_datetime = datetime(2020, 10, 21, 13, 8, 39)
-    session_conditions = {
-        "Start Date": start_datetime.strftime("%m/%d/%y"),
-        "Start Time": start_datetime.strftime("%H:%M:%S"),
-    }
-    start_variable = "Start Date"
-    behavior_file_path = (
-        data_dir_path
-        / f"{experiment_type} Experiments"
-        / f"{experimental_group.replace('-', ' ')}"
-        / f"Group 1"
-        / f"Halo"
-        / f"{subject_id}"
-    )
-    session_to_nwb(
-        data_dir_path=data_dir_path,
-        output_dir_path=output_dir_path,
-        behavior_file_path=behavior_file_path,
-        subject_id=subject_id,
-        session_conditions=session_conditions,
-        start_variable=start_variable,
-        start_datetime=start_datetime,
-        experiment_type=experiment_type,
-        experimental_group=experimental_group,
-        optogenetic_treatment=optogenetic_treatment,
-        stub_test=stub_test,
-    )
-
-    # Example DMS-Excitatory Opto session
-    experiment_type = "Opto"
-    experimental_group = "DMS-Excitatory"
-    optogenetic_treatment = "ChR2"
-    subject_id = "119.416"
-    start_datetime = datetime(2020, 10, 20, 13, 0, 57)
-    session_conditions = {
-        "Start Date": start_datetime.strftime("%m/%d/%y"),
-        "Start Time": start_datetime.strftime("%H:%M:%S"),
-    }
-    start_variable = "Start Date"
-    behavior_file_path = (
-        data_dir_path
-        / f"{experiment_type} Experiments"
-        / f"{experimental_group.replace('-', ' ')}"
-        / f"{optogenetic_treatment}"
-        / f"{subject_id}"
-    )
-    session_to_nwb(
-        data_dir_path=data_dir_path,
-        output_dir_path=output_dir_path,
-        behavior_file_path=behavior_file_path,
-        subject_id=subject_id,
-        session_conditions=session_conditions,
-        start_variable=start_variable,
-        start_datetime=start_datetime,
-        experiment_type=experiment_type,
-        experimental_group=experimental_group,
-        optogenetic_treatment=optogenetic_treatment,
-        stub_test=stub_test,
-    )
-
-    # Example DLS-Excitatory Opto session
-    experiment_type = "Opto"
-    experimental_group = "DLS-Excitatory"
-    optogenetic_treatment = "ChR2"
-    subject_id = "079.402"
-    start_datetime = datetime(2020, 6, 26, 13, 19, 27)
-    session_conditions = {
-        "Start Date": start_datetime.strftime("%m/%d/%y"),
-        "Start Time": start_datetime.strftime("%H:%M:%S"),
-    }
-    start_variable = "Start Date"
-    behavior_file_path = (
-        data_dir_path
-        / f"{experiment_type} Experiments"
-        / f"{experimental_group.replace('-', ' ')}"
-        / f"{optogenetic_treatment}"
-        / f"{subject_id}"
-    )
-    session_to_nwb(
-        data_dir_path=data_dir_path,
-        output_dir_path=output_dir_path,
-        behavior_file_path=behavior_file_path,
-        subject_id=subject_id,
-        session_conditions=session_conditions,
-        start_variable=start_variable,
-        start_datetime=start_datetime,
-        experiment_type=experiment_type,
-        experimental_group=experimental_group,
-        optogenetic_treatment=optogenetic_treatment,
-        stub_test=stub_test,
-    )
-
-    # Opto session with both left and right rewards
-    experiment_type = "Opto"
-    experimental_group = "DMS-Excitatory"
-    optogenetic_treatment = "ChR2"
-    subject_id = "281.402"
-    start_datetime = datetime(2020, 9, 23, 12, 36, 30)
-    session_conditions = {
-        "Start Date": start_datetime.strftime("%m/%d/%y"),
-        "Start Time": start_datetime.strftime("%H:%M:%S"),
-    }
-    start_variable = "Start Date"
-    behavior_file_path = (
-        data_dir_path
-        / f"{experiment_type} Experiments"
-        / f"{experimental_group.replace('-', ' ')}"
-        / f"{optogenetic_treatment}"
-        / "2020-09-23_12h36m_Subject 281.402"
-    )
-    session_to_nwb(
-        data_dir_path=data_dir_path,
-        output_dir_path=output_dir_path,
-        behavior_file_path=behavior_file_path,
-        subject_id=subject_id,
-        session_conditions=session_conditions,
-        start_variable=start_variable,
-        start_datetime=start_datetime,
-        experiment_type=experiment_type,
-        experimental_group=experimental_group,
-        optogenetic_treatment=optogenetic_treatment,
-        stub_test=stub_test,
-    )
-
-    # Opto session from csv file
-    experiment_type = "Opto"
-    experimental_group = "DLS-Excitatory"
-    optogenetic_treatment = "ChR2"
-    subject_id = "290.407"
-    start_datetime = datetime(2020, 9, 23, 0, 0, 0)
-    session_conditions = {}
-    start_variable = ""
-    behavior_file_path = (
-        data_dir_path
-        / f"{experiment_type} Experiments"
-        / f"{experimental_group.replace('-', ' ')}"
-        / f"{optogenetic_treatment}"
-        / f"{subject_id}"
-        / f"{subject_id}_{start_datetime.strftime('%m-%d-%y')}.csv"
-    )
-    session_to_nwb(
-        data_dir_path=data_dir_path,
-        output_dir_path=output_dir_path,
-        behavior_file_path=behavior_file_path,
-        subject_id=subject_id,
-        session_conditions=session_conditions,
-        start_variable=start_variable,
-        start_datetime=start_datetime,
-        experiment_type=experiment_type,
-        experimental_group=experimental_group,
-        optogenetic_treatment=optogenetic_treatment,
-        stub_test=stub_test,
-    )
-
-    # Opto session from csv file with scrambled optogenetic stimulation
-    experiment_type = "Opto"
-    experimental_group = "DLS-Excitatory"
-    optogenetic_treatment = "ChR2Scrambled"
-    subject_id = "276.405"
-    start_datetime = datetime(2020, 10, 1, 0, 0, 0)
-    session_conditions = {}
-    start_variable = ""
-    behavior_file_path = (
-        data_dir_path
-        / f"{experiment_type} Experiments"
-        / f"{experimental_group.replace('-', ' ')}"
-        / "Scrambled"
-        / f"{subject_id.replace('.', '_')}"
-        / f"{subject_id}_{start_datetime.strftime('%m-%d-%y')}.csv"
-    )
-    session_to_nwb(
-        data_dir_path=data_dir_path,
-        output_dir_path=output_dir_path,
-        behavior_file_path=behavior_file_path,
-        subject_id=subject_id,
-        session_conditions=session_conditions,
-        start_variable=start_variable,
-        start_datetime=start_datetime,
-        experiment_type=experiment_type,
-        experimental_group=experimental_group,
-        optogenetic_treatment=optogenetic_treatment,
-        stub_test=stub_test,
-    )
-
->>>>>>> 28de662f
     # Opto session with mixed dtype
     experiment_type = "Opto"
     experimental_group = "DLS-Excitatory"
