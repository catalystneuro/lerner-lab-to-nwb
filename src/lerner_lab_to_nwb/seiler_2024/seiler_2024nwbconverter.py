"""Primary NWBConverter class for this dataset."""
from neuroconv import NWBConverter
from typing import Optional
from pynwb import NWBFile
from neuroconv.tools.nwb_helpers import make_or_load_nwbfile

from lerner_lab_to_nwb.seiler_2024 import (
    Seiler2024FiberPhotometryInterface,
    Seiler2024OptogeneticInterface,
    Seiler2024ExcelMetadataInterface,
<<<<<<< HEAD
    Seiler2024CSVBehaviorInterface,
=======
    Seiler2024WesternBlotInterface,
>>>>>>> ae83b75b
)
from neuroconv.datainterfaces import MedPCInterface
from neuroconv.datainterfaces.behavior.medpc.medpc_helpers import read_medpc_file
import numpy as np
from tdt import read_block
import os
from contextlib import redirect_stdout
from pathlib import Path


class Seiler2024NWBConverter(NWBConverter):
    """Primary conversion class."""

    data_interface_classes = dict(
        FiberPhotometry=Seiler2024FiberPhotometryInterface,
        Optogenetic=Seiler2024OptogeneticInterface,
        Metadata=Seiler2024ExcelMetadataInterface,
        MedPC=MedPCInterface,
        Behavior=Seiler2024CSVBehaviorInterface,
    )

    def temporally_align_data_interfaces(self, metadata: dict, conversion_options: dict):
        """Align the FiberPhotometry and Behavior data interfaces in time.

        This method uses TTLs from the FiberPhotometry data that correspond to behavior events to generate aligned
        timestamps for the behavior data in the fiber photometry time basis.

        Parameters
        ----------
        metadata : dict
            The metadata for the session.
        conversion_options : dict
            The conversion options for the session.
        """
        if not "FiberPhotometry" in self.data_interface_objects.keys():
            if "MedPC" in self.data_interface_objects.keys():
                self.data_interface_objects["MedPC"].source_data["session_dict"] = None
            elif "Behavior" in self.data_interface_objects.keys():
                self.data_interface_objects["Behavior"].source_data["session_dict"] = None
            return  # No need to align if there is no fiber photometry data

        # Read Behavior Data
        msn = metadata["MedPC"]["MSN"]
        medpc_name_to_output_name = metadata["MedPC"]["msn_to_medpc_name_to_output_name"][msn]
        medpc_name_to_info_dict = {
            medpc_name: {"name": output_name, "is_array": True}
            for medpc_name, output_name in medpc_name_to_output_name.items()
        }
        session_dict = read_medpc_file(
            file_path=self.data_interface_objects["MedPC"].source_data["file_path"],
            medpc_name_to_info_dict=medpc_name_to_info_dict,
            session_conditions=self.data_interface_objects["MedPC"].source_data["session_conditions"],
            start_variable=self.data_interface_objects["MedPC"].source_data["start_variable"],
        )

        # Read Fiber Photometry Data
        t2 = conversion_options["FiberPhotometry"].get("t2", None)
        folder_path = Path(self.data_interface_objects["FiberPhotometry"].source_data["folder_path"])
        second_folder_path = conversion_options["FiberPhotometry"].get("second_folder_path", None)
        with open(os.devnull, "w") as f, redirect_stdout(f):
            if t2 is None:
                tdt_photometry = read_block(folder_path)
            else:
                tdt_photometry = read_block(folder_path, t2=t2)
            if second_folder_path is not None:
                tdt_photometry2 = read_block(second_folder_path)

        # Aggregate TTLs and Behavior Timestamps
        right_ttl_names_to_behavior_names = {
            "LNPS": "left_nose_poke_times",
            "RNRW": "right_reward_times",
            "RNnR": "right_nose_poke_times",
            "PrtN": "reward_port_entry_times",
            "Sock": "footshock_times",
        }
        left_ttl_names_to_behavior_names = {
            "RNPS": "right_nose_poke_times",
            "LNRW": "left_reward_times",
            "LNnR": "left_nose_poke_times",
            "PrtN": "reward_port_entry_times",
            "Sock": "footshock_times",
        }
        msn_is_right = "RIGHT" in msn or "Right" in msn or "right" in msn
        msn_is_left = "LEFT" in msn or "Left" in msn or "left" in msn or msn == "Probe Test Habit Training TTL"
        if not conversion_options["FiberPhotometry"]["flip_ttls_lr"] and msn_is_right:
            ttl_names_to_behavior_names = right_ttl_names_to_behavior_names
        elif not conversion_options["FiberPhotometry"]["flip_ttls_lr"] and msn_is_left:
            ttl_names_to_behavior_names = left_ttl_names_to_behavior_names
        elif conversion_options["FiberPhotometry"]["flip_ttls_lr"] and msn_is_right:
            ttl_names_to_behavior_names = left_ttl_names_to_behavior_names
        elif conversion_options["FiberPhotometry"]["flip_ttls_lr"] and msn_is_left:
            ttl_names_to_behavior_names = right_ttl_names_to_behavior_names
        else:
            raise ValueError(f"MSN ({msn}) does not indicate appropriate TTLs for alignment.")
        if folder_path.name == "Photo_332_393-200728-122403":
            ttl_names_to_behavior_names = {  # This special session only has 2 TTLs bc it is split into 2 folders
                "RNnR": "right_nose_poke_times",
                "PrtN": "reward_port_entry_times",
            }
        for ttl_name, behavior_name in ttl_names_to_behavior_names.items():
            if ttl_name == "Sock" and "ShockProbe" not in metadata["NWBFile"]["session_id"]:
                continue  # If the session is not a shock probe session the tdt file will not have the appropriate TTL
            if len(session_dict[behavior_name]) == 0:
                continue  # If behavior is not present the tdt file will not have the appropriate TTL

            ttl_timestamps = self.get_ttl_timestamps(ttl_name, tdt_photometry)
            if second_folder_path is not None:
                ttl_timestamps2 = self.get_ttl_timestamps(ttl_name, tdt_photometry2)
                ttl_timestamps = np.concatenate((ttl_timestamps, ttl_timestamps2))
            session_dict[behavior_name] = ttl_timestamps
        self.data_interface_objects["MedPC"].source_data["session_dict"] = session_dict

    def get_ttl_timestamps(self, ttl_name, tdt_photometry):
        if ttl_name == "PrtN":
            ttl_timestamps = []
            if "PrtN" in tdt_photometry.epocs:
                for timestamp in tdt_photometry.epocs["PrtN"].onset:
                    ttl_timestamps.append(timestamp)
            if "PrtR" in tdt_photometry.epocs:
                for timestamp in tdt_photometry.epocs["PrtR"].onset:
                    ttl_timestamps.append(timestamp)
            ttl_timestamps = np.sort(ttl_timestamps)
        else:
            ttl_timestamps = tdt_photometry.epocs[ttl_name].onset
        return ttl_timestamps

    def run_conversion(
        self,
        nwbfile_path: Optional[str] = None,
        nwbfile: Optional[NWBFile] = None,
        metadata: Optional[dict] = None,
        overwrite: bool = False,
        conversion_options: Optional[dict] = None,
    ) -> None:
        if metadata is None:
            metadata = self.get_metadata()

        self.validate_metadata(metadata=metadata)

        self.validate_conversion_options(conversion_options=conversion_options)

        self.temporally_align_data_interfaces(metadata=metadata, conversion_options=conversion_options)

        with make_or_load_nwbfile(
            nwbfile_path=nwbfile_path,
            nwbfile=nwbfile,
            metadata=metadata,
            overwrite=overwrite,
            verbose=self.verbose,
        ) as nwbfile_out:
            self.add_to_nwbfile(nwbfile_out, metadata, conversion_options)


class Seiler2024WesternBlotNWBConverter(NWBConverter):
    """Western Blot conversion class."""

    data_interface_classes = dict(
        WesternBlot=Seiler2024WesternBlotInterface,
    )<|MERGE_RESOLUTION|>--- conflicted
+++ resolved
@@ -8,11 +8,8 @@
     Seiler2024FiberPhotometryInterface,
     Seiler2024OptogeneticInterface,
     Seiler2024ExcelMetadataInterface,
-<<<<<<< HEAD
     Seiler2024CSVBehaviorInterface,
-=======
     Seiler2024WesternBlotInterface,
->>>>>>> ae83b75b
 )
 from neuroconv.datainterfaces import MedPCInterface
 from neuroconv.datainterfaces.behavior.medpc.medpc_helpers import read_medpc_file
